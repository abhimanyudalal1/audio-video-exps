# import sounddevice as sd
# import librosa
# import numpy as np
# import scipy.io.wavfile as wavfile
# import os
# # Parameters
# DURATION = 3  # seconds
# SAMPLERATE = 22050  # Hz
# FILENAME = "speech_recording.wav"
<<<<<<< HEAD

# # Step 1: Record audio from mic
# print(f"Recording for {DURATION} seconds...")
# audio = sd.rec(int(DURATION * SAMPLERATE), samplerate=SAMPLERATE, channels=1)
# sd.wait()
# print("Recording complete.")

# # Convert to 1D and save
# audio = audio.flatten()
# wavfile.write(FILENAME, SAMPLERATE, (audio * 32767).astype(np.int16))

# # Step 2: Load audio with librosa
# y, sr = librosa.load(FILENAME, sr=SAMPLERATE)

# # Step 3: Extract features
# features = {}

# # Pitch (estimated using librosa.yin)
# f0 = librosa.yin(y, fmin=50, fmax=300)
# features['pitch_mean'] = np.mean(f0)
# features['pitch_std'] = np.std(f0)

# # Energy (RMS)
# rms = librosa.feature.rms(y=y)[0]
# features['rms_mean'] = np.mean(rms)

# # Tempo (BPM)
# tempo, _ = librosa.beat.beat_track(y=y, sr=sr)
# features['tempo'] = tempo

# # Zero-Crossing Rate
# zcr = librosa.feature.zero_crossing_rate(y)[0]
# features['zcr_mean'] = np.mean(zcr)

# # Spectral features
# features['spectral_centroid'] = np.mean(librosa.feature.spectral_centroid(y=y, sr=sr))
# features['spectral_bandwidth'] = np.mean(librosa.feature.spectral_bandwidth(y=y, sr=sr))
# features['spectral_rolloff'] = np.mean(librosa.feature.spectral_rolloff(y=y, sr=sr))

# # MFCCs
# mfccs = librosa.feature.mfcc(y=y, sr=sr, n_mfcc=13)
# for i in range(mfccs.shape[0]):
#     features[f'mfcc_{i+1}'] = np.mean(mfccs[i])

# # Chroma
# chroma = librosa.feature.chroma_stft(y=y, sr=sr)
# features['chroma_mean'] = np.mean(chroma)

# # Output features
# print("\n🔍 Extracted Speech Features:")
# for k, v in features.items():

#     print(f"{k}: {float(v):.3f}" if np.isscalar(v) else f"{k}: {v}")

# # Optional: delete file
# os.remove(FILENAME)
=======

# # Step 1: Record audio from mic
# print(f"Recording for {DURATION} seconds...")
# audio = sd.rec(int(DURATION * SAMPLERATE), samplerate=SAMPLERATE, channels=1)
# sd.wait()
# print("Recording complete.")

# # Convert to 1D and save
# audio = audio.flatten()
# wavfile.write(FILENAME, SAMPLERATE, (audio * 32767).astype(np.int16))

# # Step 2: Load audio with librosa
# y, sr = librosa.load(FILENAME, sr=SAMPLERATE)

# # Step 3: Extract features
# features = {}

# # Pitch (estimated using librosa.yin)
# f0 = librosa.yin(y, fmin=50, fmax=300)
# features['pitch_mean'] = np.mean(f0)
# features['pitch_std'] = np.std(f0)

# # Energy (RMS)
# rms = librosa.feature.rms(y=y)[0]
# features['rms_mean'] = np.mean(rms)

# # Tempo (BPM)
# tempo, _ = librosa.beat.beat_track(y=y, sr=sr)
# features['tempo'] = tempo

# # Zero-Crossing Rate
# zcr = librosa.feature.zero_crossing_rate(y)[0]
# features['zcr_mean'] = np.mean(zcr)

# # Spectral features
# features['spectral_centroid'] = np.mean(librosa.feature.spectral_centroid(y=y, sr=sr))
# features['spectral_bandwidth'] = np.mean(librosa.feature.spectral_bandwidth(y=y, sr=sr))
# features['spectral_rolloff'] = np.mean(librosa.feature.spectral_rolloff(y=y, sr=sr))

# # MFCCs
# mfccs = librosa.feature.mfcc(y=y, sr=sr, n_mfcc=13)
# for i in range(mfccs.shape[0]):
#     features[f'mfcc_{i+1}'] = np.mean(mfccs[i])

# # Chroma
# chroma = librosa.feature.chroma_stft(y=y, sr=sr)
# features['chroma_mean'] = np.mean(chroma)

# # Output features
# print("\n🔍 Extracted Speech Features:")
# for k, v in features.items():

#     print(f"{k}: {float(v):.3f}" if np.isscalar(v) else f"{k}: {v}")

# # Optional: delete file
# os.remove(FILENAME)



import sounddevice as sd
import numpy as np
import librosa
import time

sr = 22050  # Sampling rate

def extract_features(audio, sr):
    features = {}
    # Ensure mono
    if len(audio.shape) > 1:
        audio = np.mean(audio, axis=1)
    
    # Extract features
    pitch, _ = librosa.piptrack(y=audio, sr=sr)
    pitches = pitch[pitch > 0]
    features["pitch_mean"] = np.mean(pitches) if len(pitches) > 0 else 0
    features["pitch_std"] = np.std(pitches) if len(pitches) > 0 else 0
    
    features["rms_mean"] = np.mean(librosa.feature.rms(y=audio))
    features["zcr_mean"] = np.mean(librosa.feature.zero_crossing_rate(y=audio))
    features["tempo"] = librosa.beat.tempo(y=audio, sr=sr)[0]
    features["mfccs"] = np.mean(librosa.feature.mfcc(y=audio, sr=sr, n_mfcc=13), axis=1)

        # Additional features for Clarity
    features["spectral_centroid"] = np.mean(librosa.feature.spectral_centroid(y=audio, sr=sr))
    features["spectral_bandwidth"] = np.mean(librosa.feature.spectral_bandwidth(y=audio, sr=sr))
    features["chroma_mean"] = np.mean(librosa.feature.chroma_stft(y=audio, sr=sr))

    return features
def analyze_speech(features):
    analysis = []

    # Pitch
    if features["pitch_mean"] < 100:
        analysis.append("⚠️ Voice may sound dull or low-pitched.")
    elif features["pitch_mean"] > 250:
        analysis.append("⚠️ Voice might be too high-pitched.")
    else:
        analysis.append("✅ Pitch is within a natural speaking range.")

    if features["pitch_std"] < 10:
        analysis.append("⚠️ Try adding more pitch variation for expressiveness.")
    else:
        analysis.append("✅ Good pitch variation detected.")

    # Loudness / Energy
    if features["rms_mean"] < 0.02:
        analysis.append("⚠️ Speaking too softly. Increase volume.")
    elif features["rms_mean"] > 0.1:
        analysis.append("⚠️ Voice might be too loud or harsh.")
    else:
        analysis.append("✅ Volume level seems appropriate.")

    # Tempo (words per minute approximation)
    if features["tempo"] < 90:
        analysis.append("⚠️ You may be speaking too slowly.")
    elif features["tempo"] > 160:
        analysis.append("⚠️ You may be speaking too fast.")
    else:
        analysis.append("✅ Speaking pace looks natural.")

    # Optional: ZCR can indicate articulation or sharpness
    if features["zcr_mean"] > 0.1:
        analysis.append("⚠️ Speech may be sharp or hissy (check articulation).")
    else:
        analysis.append("✅ Speech articulation is within a normal range.")

    return analysis

duration = 3  # seconds per chunk
print("🎤 Listening... (Ctrl+C to stop)")

try:
    while True:
        audio = sd.rec(int(duration * sr), samplerate=sr, channels=1, dtype='float32')
        sd.wait()
        chunk = audio.flatten()

        features = extract_features(chunk, sr)
        
        # Display (replace with streamlit/web socket later)
        print(f"🎧 PITCH: {features['pitch_mean']:.1f} Hz | ENERGY: {features['rms_mean']:.3f} | TEMPO: {features['tempo']:.1f} BPM")
        print(f"ZCR: {features['zcr_mean']:.3f}")
        print("MFCCs:", ", ".join([f"{v:.2f}" for v in features["mfccs"][:5]]), "...")
        print("Analysis:")
        for a in analysis:
            print("•", a)
        print("------")
        
        time.sleep(0.2)  # Optional: slight buffer

except KeyboardInterrupt:
    print("🛑 Stopped.")
>>>>>>> 03c1d3c7



import sounddevice as sd
import numpy as np
import librosa
import time

sr = 22050  # Sampling rate

def extract_features(audio, sr):
    features = {}
    # Ensure mono
    if len(audio.shape) > 1:
        audio = np.mean(audio, axis=1)
    
    # Extract features
    pitch, _ = librosa.piptrack(y=audio, sr=sr)
    pitches = pitch[pitch > 0]
    features["pitch_mean"] = np.mean(pitches) if len(pitches) > 0 else 0
    features["pitch_std"] = np.std(pitches) if len(pitches) > 0 else 0
    
    features["rms_mean"] = np.mean(librosa.feature.rms(y=audio))
    features["zcr_mean"] = np.mean(librosa.feature.zero_crossing_rate(y=audio))
    features["tempo"] = librosa.beat.tempo(y=audio, sr=sr)[0]
    features["mfccs"] = np.mean(librosa.feature.mfcc(y=audio, sr=sr, n_mfcc=13), axis=1)

        # Additional features for Clarity
    features["spectral_centroid"] = np.mean(librosa.feature.spectral_centroid(y=audio, sr=sr))
    features["spectral_bandwidth"] = np.mean(librosa.feature.spectral_bandwidth(y=audio, sr=sr))
    features["chroma_mean"] = np.mean(librosa.feature.chroma_stft(y=audio, sr=sr))

    return features
def analyze_speech(features):
<<<<<<< HEAD
    analysis = []

    # Pitch
    if features["pitch_mean"] < 100:
        analysis.append("⚠️ Voice may sound dull or low-pitched.")
    elif features["pitch_mean"] > 250:
        analysis.append("⚠️ Voice might be too high-pitched.")
    else:
        analysis.append("✅ Pitch is within a natural speaking range.")

    if features["pitch_std"] < 10:
        analysis.append("⚠️ Try adding more pitch variation for expressiveness.")
    else:
        analysis.append("✅ Good pitch variation detected.")

    # Loudness / Energy
    if features["rms_mean"] < 0.02:
        analysis.append("⚠️ Speaking too softly. Increase volume.")
    elif features["rms_mean"] > 0.1:
        analysis.append("⚠️ Voice might be too loud or harsh.")
    else:
        analysis.append("✅ Volume level seems appropriate.")

    # Tempo (words per minute approximation)
    if features["tempo"] < 90:
        analysis.append("⚠️ You may be speaking too slowly.")
    elif features["tempo"] > 160:
        analysis.append("⚠️ You may be speaking too fast.")
    else:
        analysis.append("✅ Speaking pace looks natural.")

    # Optional: ZCR can indicate articulation or sharpness
    if features["zcr_mean"] > 0.1:
        analysis.append("⚠️ Speech may be sharp or hissy (check articulation).")
    else:
        analysis.append("✅ Speech articulation is within a normal range.")
    
=======
    alerts = []

    # 🎵 Pitch
    if features["pitch_mean"] < 100:
        alerts.append("📢 Your pitch is quite low. Try speaking with more energy.")
    elif features["pitch_mean"] > 250:
        alerts.append("📢 Your pitch is unusually high. Consider toning it down.")

    if features["pitch_std"] < 10:
        alerts.append("🎙️ Your voice lacks variation. Try adding some pitch dynamics.")

    # 🔊 Loudness / Energy
    if features["rms_mean"] < 0.02:
        alerts.append("🔈 You're speaking too softly. Increase your volume.")
    elif features["rms_mean"] > 0.1:
        alerts.append("🔊 Your volume is too high. Lower it slightly for comfort.")

    # 🕒 Tempo
    if features["tempo"] < 90:
        alerts.append("🐢 You may be speaking too slowly. Increase your pace.")
    elif features["tempo"] > 160:
        alerts.append("⚡ You're speaking too fast. Try slowing down.")

    # 🫧 Articulation via ZCR
    if features["zcr_mean"] > 0.1:
        alerts.append("💨 Your speech has high sibilance or sharpness. Speak more clearly.")
 
>>>>>>> 03c1d3c7
    if features["spectral_centroid"] < 1500:
        print("🔈 Try to speak more clearly or with more energy.")

    if features["spectral_bandwidth"] < 1800:
        print("📉 Your voice may sound muffled or dull — increase enunciation.")

    if features["chroma_mean"] < 0.3:
<<<<<<< HEAD
        print("🎵 Add more variation to your pitch for expressive delivery.")


    return analysis
=======
        print("🎵 Add more variation to your pitch🎵 Let your voice rise and fall a bit more — it'll keep your listeners hooked.")

    return alerts

def send_to_gemini(all_results):
    """Send the accumulated results to Gemini for post-analysis.
    Replace this method with actual Gemini API call."""
    prompt = "Here are voice metrics every 3 seconds:\n\n"
    for i, result in enumerate(all_results, 1):
        prompt += f"Chunk {i}: pitch_mean={result['pitch_mean']:.2f}, rms_mean={result['rms_mean']:.3f}, zcr_mean={result['zcr_mean']:.3f}, " \
                  f"tempo={result['tempo']:.1f}, spectral_centroid={result['spectral_centroid']:.1f}, spectral_bandwidth={result['spectral_bandwidth']:.1f}, chroma_mean={result['chroma_mean']:.3f}\n"

    prompt += (
        "\nPlease analyze this data as a public speaking coach and give overall feedback. "
        "Mention areas of improvement for pitch, volume, tempo, and clarity."
    )
    print("\n=== Sending the following prompt to Gemini ===\n", prompt)

    # Here you can implement Gemini API call
    # For now, we'll just save it to a file
    #response = model.generate_content(prompt)
    #print("\n=== Gemini's Analysis ===\n", response.text)
    with open("gemini_prompt.txt", "w") as f:
        f.write(prompt)
>>>>>>> 03c1d3c7

duration = 3  # seconds per chunk
all_results=[]
print("🎤 Listening... (Ctrl+C to stop)")

try:
    while True:
        audio = sd.rec(int(duration * sr), samplerate=sr, channels=1, dtype='float32')
        sd.wait()
        chunk = audio.flatten()

        features = extract_features(chunk, sr)
        #collecting the results for post analysis
        all_results.append(features)

        
        analysis= analyze_speech(features)
        # Display (replace with streamlit/web socket later)
        alerts = analyze_speech(features)

        print(f"🎧 PITCH: {features['pitch_mean']:.1f} Hz | ENERGY: {features['rms_mean']:.3f} | TEMPO: {features['tempo']:.1f} BPM")
        print(f"ZCR: {features['zcr_mean']:.3f}")
        print("MFCCs:", ", ".join([f"{v:.2f}" for v in features["mfccs"][:5]]), "...")
        print("Analysis:")
<<<<<<< HEAD
        for a in analysis:
=======
        for a in alerts:
>>>>>>> 03c1d3c7
            print("•", a)
        print("------")
        
        time.sleep(0.2)  # Optional: slight buffer

except KeyboardInterrupt:
    print("🛑 Stopped.")

<<<<<<< HEAD
# import librosa.display
# import matplotlib.pyplot as plt

# mfcc = librosa.feature.mfcc(y=audio, sr=sr, n_mfcc=13)
# plt.figure(figsize=(10, 4))
# librosa.display.specshow(mfcc, x_axis='time')
# plt.colorbar()
# plt.title('MFCC')
# plt.tight_layout()
# plt.show()
=======
send_to_gemini(all_results)
>>>>>>> 03c1d3c7
<|MERGE_RESOLUTION|>--- conflicted
+++ resolved
@@ -7,64 +7,6 @@
 # DURATION = 3  # seconds
 # SAMPLERATE = 22050  # Hz
 # FILENAME = "speech_recording.wav"
-<<<<<<< HEAD
-
-# # Step 1: Record audio from mic
-# print(f"Recording for {DURATION} seconds...")
-# audio = sd.rec(int(DURATION * SAMPLERATE), samplerate=SAMPLERATE, channels=1)
-# sd.wait()
-# print("Recording complete.")
-
-# # Convert to 1D and save
-# audio = audio.flatten()
-# wavfile.write(FILENAME, SAMPLERATE, (audio * 32767).astype(np.int16))
-
-# # Step 2: Load audio with librosa
-# y, sr = librosa.load(FILENAME, sr=SAMPLERATE)
-
-# # Step 3: Extract features
-# features = {}
-
-# # Pitch (estimated using librosa.yin)
-# f0 = librosa.yin(y, fmin=50, fmax=300)
-# features['pitch_mean'] = np.mean(f0)
-# features['pitch_std'] = np.std(f0)
-
-# # Energy (RMS)
-# rms = librosa.feature.rms(y=y)[0]
-# features['rms_mean'] = np.mean(rms)
-
-# # Tempo (BPM)
-# tempo, _ = librosa.beat.beat_track(y=y, sr=sr)
-# features['tempo'] = tempo
-
-# # Zero-Crossing Rate
-# zcr = librosa.feature.zero_crossing_rate(y)[0]
-# features['zcr_mean'] = np.mean(zcr)
-
-# # Spectral features
-# features['spectral_centroid'] = np.mean(librosa.feature.spectral_centroid(y=y, sr=sr))
-# features['spectral_bandwidth'] = np.mean(librosa.feature.spectral_bandwidth(y=y, sr=sr))
-# features['spectral_rolloff'] = np.mean(librosa.feature.spectral_rolloff(y=y, sr=sr))
-
-# # MFCCs
-# mfccs = librosa.feature.mfcc(y=y, sr=sr, n_mfcc=13)
-# for i in range(mfccs.shape[0]):
-#     features[f'mfcc_{i+1}'] = np.mean(mfccs[i])
-
-# # Chroma
-# chroma = librosa.feature.chroma_stft(y=y, sr=sr)
-# features['chroma_mean'] = np.mean(chroma)
-
-# # Output features
-# print("\n🔍 Extracted Speech Features:")
-# for k, v in features.items():
-
-#     print(f"{k}: {float(v):.3f}" if np.isscalar(v) else f"{k}: {v}")
-
-# # Optional: delete file
-# os.remove(FILENAME)
-=======
 
 # # Step 1: Record audio from mic
 # print(f"Recording for {DURATION} seconds...")
@@ -154,45 +96,6 @@
     features["chroma_mean"] = np.mean(librosa.feature.chroma_stft(y=audio, sr=sr))
 
     return features
-def analyze_speech(features):
-    analysis = []
-
-    # Pitch
-    if features["pitch_mean"] < 100:
-        analysis.append("⚠️ Voice may sound dull or low-pitched.")
-    elif features["pitch_mean"] > 250:
-        analysis.append("⚠️ Voice might be too high-pitched.")
-    else:
-        analysis.append("✅ Pitch is within a natural speaking range.")
-
-    if features["pitch_std"] < 10:
-        analysis.append("⚠️ Try adding more pitch variation for expressiveness.")
-    else:
-        analysis.append("✅ Good pitch variation detected.")
-
-    # Loudness / Energy
-    if features["rms_mean"] < 0.02:
-        analysis.append("⚠️ Speaking too softly. Increase volume.")
-    elif features["rms_mean"] > 0.1:
-        analysis.append("⚠️ Voice might be too loud or harsh.")
-    else:
-        analysis.append("✅ Volume level seems appropriate.")
-
-    # Tempo (words per minute approximation)
-    if features["tempo"] < 90:
-        analysis.append("⚠️ You may be speaking too slowly.")
-    elif features["tempo"] > 160:
-        analysis.append("⚠️ You may be speaking too fast.")
-    else:
-        analysis.append("✅ Speaking pace looks natural.")
-
-    # Optional: ZCR can indicate articulation or sharpness
-    if features["zcr_mean"] > 0.1:
-        analysis.append("⚠️ Speech may be sharp or hissy (check articulation).")
-    else:
-        analysis.append("✅ Speech articulation is within a normal range.")
-
-    return analysis
 
 duration = 3  # seconds per chunk
 print("🎤 Listening... (Ctrl+C to stop)")
@@ -205,207 +108,14 @@
 
         features = extract_features(chunk, sr)
         
+        analysis= analyze_speech(features)
         # Display (replace with streamlit/web socket later)
         print(f"🎧 PITCH: {features['pitch_mean']:.1f} Hz | ENERGY: {features['rms_mean']:.3f} | TEMPO: {features['tempo']:.1f} BPM")
         print(f"ZCR: {features['zcr_mean']:.3f}")
         print("MFCCs:", ", ".join([f"{v:.2f}" for v in features["mfccs"][:5]]), "...")
-        print("Analysis:")
-        for a in analysis:
-            print("•", a)
         print("------")
         
         time.sleep(0.2)  # Optional: slight buffer
 
 except KeyboardInterrupt:
-    print("🛑 Stopped.")
->>>>>>> 03c1d3c7
-
-
-
-import sounddevice as sd
-import numpy as np
-import librosa
-import time
-
-sr = 22050  # Sampling rate
-
-def extract_features(audio, sr):
-    features = {}
-    # Ensure mono
-    if len(audio.shape) > 1:
-        audio = np.mean(audio, axis=1)
-    
-    # Extract features
-    pitch, _ = librosa.piptrack(y=audio, sr=sr)
-    pitches = pitch[pitch > 0]
-    features["pitch_mean"] = np.mean(pitches) if len(pitches) > 0 else 0
-    features["pitch_std"] = np.std(pitches) if len(pitches) > 0 else 0
-    
-    features["rms_mean"] = np.mean(librosa.feature.rms(y=audio))
-    features["zcr_mean"] = np.mean(librosa.feature.zero_crossing_rate(y=audio))
-    features["tempo"] = librosa.beat.tempo(y=audio, sr=sr)[0]
-    features["mfccs"] = np.mean(librosa.feature.mfcc(y=audio, sr=sr, n_mfcc=13), axis=1)
-
-        # Additional features for Clarity
-    features["spectral_centroid"] = np.mean(librosa.feature.spectral_centroid(y=audio, sr=sr))
-    features["spectral_bandwidth"] = np.mean(librosa.feature.spectral_bandwidth(y=audio, sr=sr))
-    features["chroma_mean"] = np.mean(librosa.feature.chroma_stft(y=audio, sr=sr))
-
-    return features
-def analyze_speech(features):
-<<<<<<< HEAD
-    analysis = []
-
-    # Pitch
-    if features["pitch_mean"] < 100:
-        analysis.append("⚠️ Voice may sound dull or low-pitched.")
-    elif features["pitch_mean"] > 250:
-        analysis.append("⚠️ Voice might be too high-pitched.")
-    else:
-        analysis.append("✅ Pitch is within a natural speaking range.")
-
-    if features["pitch_std"] < 10:
-        analysis.append("⚠️ Try adding more pitch variation for expressiveness.")
-    else:
-        analysis.append("✅ Good pitch variation detected.")
-
-    # Loudness / Energy
-    if features["rms_mean"] < 0.02:
-        analysis.append("⚠️ Speaking too softly. Increase volume.")
-    elif features["rms_mean"] > 0.1:
-        analysis.append("⚠️ Voice might be too loud or harsh.")
-    else:
-        analysis.append("✅ Volume level seems appropriate.")
-
-    # Tempo (words per minute approximation)
-    if features["tempo"] < 90:
-        analysis.append("⚠️ You may be speaking too slowly.")
-    elif features["tempo"] > 160:
-        analysis.append("⚠️ You may be speaking too fast.")
-    else:
-        analysis.append("✅ Speaking pace looks natural.")
-
-    # Optional: ZCR can indicate articulation or sharpness
-    if features["zcr_mean"] > 0.1:
-        analysis.append("⚠️ Speech may be sharp or hissy (check articulation).")
-    else:
-        analysis.append("✅ Speech articulation is within a normal range.")
-    
-=======
-    alerts = []
-
-    # 🎵 Pitch
-    if features["pitch_mean"] < 100:
-        alerts.append("📢 Your pitch is quite low. Try speaking with more energy.")
-    elif features["pitch_mean"] > 250:
-        alerts.append("📢 Your pitch is unusually high. Consider toning it down.")
-
-    if features["pitch_std"] < 10:
-        alerts.append("🎙️ Your voice lacks variation. Try adding some pitch dynamics.")
-
-    # 🔊 Loudness / Energy
-    if features["rms_mean"] < 0.02:
-        alerts.append("🔈 You're speaking too softly. Increase your volume.")
-    elif features["rms_mean"] > 0.1:
-        alerts.append("🔊 Your volume is too high. Lower it slightly for comfort.")
-
-    # 🕒 Tempo
-    if features["tempo"] < 90:
-        alerts.append("🐢 You may be speaking too slowly. Increase your pace.")
-    elif features["tempo"] > 160:
-        alerts.append("⚡ You're speaking too fast. Try slowing down.")
-
-    # 🫧 Articulation via ZCR
-    if features["zcr_mean"] > 0.1:
-        alerts.append("💨 Your speech has high sibilance or sharpness. Speak more clearly.")
- 
->>>>>>> 03c1d3c7
-    if features["spectral_centroid"] < 1500:
-        print("🔈 Try to speak more clearly or with more energy.")
-
-    if features["spectral_bandwidth"] < 1800:
-        print("📉 Your voice may sound muffled or dull — increase enunciation.")
-
-    if features["chroma_mean"] < 0.3:
-<<<<<<< HEAD
-        print("🎵 Add more variation to your pitch for expressive delivery.")
-
-
-    return analysis
-=======
-        print("🎵 Add more variation to your pitch🎵 Let your voice rise and fall a bit more — it'll keep your listeners hooked.")
-
-    return alerts
-
-def send_to_gemini(all_results):
-    """Send the accumulated results to Gemini for post-analysis.
-    Replace this method with actual Gemini API call."""
-    prompt = "Here are voice metrics every 3 seconds:\n\n"
-    for i, result in enumerate(all_results, 1):
-        prompt += f"Chunk {i}: pitch_mean={result['pitch_mean']:.2f}, rms_mean={result['rms_mean']:.3f}, zcr_mean={result['zcr_mean']:.3f}, " \
-                  f"tempo={result['tempo']:.1f}, spectral_centroid={result['spectral_centroid']:.1f}, spectral_bandwidth={result['spectral_bandwidth']:.1f}, chroma_mean={result['chroma_mean']:.3f}\n"
-
-    prompt += (
-        "\nPlease analyze this data as a public speaking coach and give overall feedback. "
-        "Mention areas of improvement for pitch, volume, tempo, and clarity."
-    )
-    print("\n=== Sending the following prompt to Gemini ===\n", prompt)
-
-    # Here you can implement Gemini API call
-    # For now, we'll just save it to a file
-    #response = model.generate_content(prompt)
-    #print("\n=== Gemini's Analysis ===\n", response.text)
-    with open("gemini_prompt.txt", "w") as f:
-        f.write(prompt)
->>>>>>> 03c1d3c7
-
-duration = 3  # seconds per chunk
-all_results=[]
-print("🎤 Listening... (Ctrl+C to stop)")
-
-try:
-    while True:
-        audio = sd.rec(int(duration * sr), samplerate=sr, channels=1, dtype='float32')
-        sd.wait()
-        chunk = audio.flatten()
-
-        features = extract_features(chunk, sr)
-        #collecting the results for post analysis
-        all_results.append(features)
-
-        
-        analysis= analyze_speech(features)
-        # Display (replace with streamlit/web socket later)
-        alerts = analyze_speech(features)
-
-        print(f"🎧 PITCH: {features['pitch_mean']:.1f} Hz | ENERGY: {features['rms_mean']:.3f} | TEMPO: {features['tempo']:.1f} BPM")
-        print(f"ZCR: {features['zcr_mean']:.3f}")
-        print("MFCCs:", ", ".join([f"{v:.2f}" for v in features["mfccs"][:5]]), "...")
-        print("Analysis:")
-<<<<<<< HEAD
-        for a in analysis:
-=======
-        for a in alerts:
->>>>>>> 03c1d3c7
-            print("•", a)
-        print("------")
-        
-        time.sleep(0.2)  # Optional: slight buffer
-
-except KeyboardInterrupt:
-    print("🛑 Stopped.")
-
-<<<<<<< HEAD
-# import librosa.display
-# import matplotlib.pyplot as plt
-
-# mfcc = librosa.feature.mfcc(y=audio, sr=sr, n_mfcc=13)
-# plt.figure(figsize=(10, 4))
-# librosa.display.specshow(mfcc, x_axis='time')
-# plt.colorbar()
-# plt.title('MFCC')
-# plt.tight_layout()
-# plt.show()
-=======
-send_to_gemini(all_results)
->>>>>>> 03c1d3c7
+    print("🛑 Stopped.")